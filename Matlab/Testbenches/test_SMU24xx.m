% test_SMU.m

clear variables;
close all;
clc;

SMUName = 'KEITHLEY-2450';

%interface = 'visa-usb';
interface = 'visa-tcpip';
%interface = 'demo';
%interface = '';

%showmsg   = 'all';
showmsg   = 'few';
%showmsg   = 'none';

% -------------------------------------------------------------------------
% display versions
disp(['Version of SMU               : ' SMU24xx.SMUVersion ...
    ' (' SMU24xx.SMUDate ')']);
disp(['Version of VisaIF            : ' SMU24xx.VisaIFVersion ...
    ' (' SMU24xx.VisaIFDate ')']);
disp(['Version of VisaIFLogEventData: ' ...
    VisaIFLogEventData.VisaIFLogEventVersion ...
    ' (' VisaIFLogEventData.VisaIFLogEventDate ')']);
disp(['Version of VisaIFLogger      : ' ...
    VisaIFLogger.VisaIFLoggerVersion ...
    ' (' VisaIFLogger.VisaIFLoggerDate ')']);
disp(' ');

% -------------------------------------------------------------------------
% print out some information
SMU24xx.listAvailableConfigFiles;
SMU24xx.listContentOfConfigFiles;
SMU24xx.listAvailableVisaUsbDevices;
disp(' ');

%mySMU = SMU24xx({SMUName, SMUID}, interface);
mySMU = SMU24xx(SMUName, interface, showmsg);
%mySMU.ShowMessages     = 'few';

% display details (properties) of SMU object
%mySMU

%mySMU.reset;
%mySMU.clear;

% -------------------------------------------------------------------------
% config
visaLogging = false;
testCase    = 0;
% -------------------------------------------------------------------------

if visaLogging
    mySMU.EnableCommandLog = true; %#ok<*UNRCH>
    myLog = VisaIFLogger();
    myLog.ShowMessages = 0;
end

switch testCase
    case 1
        mySMU.OperationMode                      = 'SVMI';
        %
        mySMU.SourceParameters.OutputValue       = 2.5;
        mySMU.SourceParameters.OVProtectionValue = 3;
        mySMU.SourceParameters.LimitValue        = 10e-3;
        mySMU.SourceParameters.Readback          = 'on'; % def: on
        %
        mySMU.SenseParameters.NPLCycles          = 2; % def: 1
        %mySMU.SenseParameters.AverageCount       = 3; % def: 0
        mySMU.SenseParameters.RemoteSensing      = 'off'; % def: 'off'
        %
        mySMU.outputEnable;
        mySMU.showSettings;
        %
        tic
        result = mySMU.runMeasurement;
        toc
        %
        return
        mySMU.restartTrigger;
    case 2
        tic
        result = mySMU.runMeasurement;
        toc
    case 3
        tic
        result = mySMU.runMeasurement( ...
            timeout   = 10           , ...
            mode      = 'simple'     , ...
            count     = 3            );
        toc
    case 4
        tic
        result = mySMU.runMeasurement( ...
            timeout   = 10           , ...
            mode      = 'list'       , ...
            count     = 1            , ...
<<<<<<< HEAD
            list      = (1 : 1e-3 : 2), ...
=======
            list      = (1 : 1e-2 : 2), ...
>>>>>>> 84df6029
            delay     = 0            , ...
            failabort = false        );
        toc
    case 5
        tic
        result = mySMU.runMeasurement( ...
            timeout   = 10           , ...
            mode      = 'lin'        , ...
            count     = 1            , ...
            points    = 30           , ...
            start     = -2           , ...
            stop      = 3            , ...
            dual      = true         , ...
            delay     = -1           , ...
            rangetype = 'fixed'      , ...
            failabort = false        );
        toc
    case 6
        tic
<<<<<<< HEAD
        % ToDo: test log sweep through zero !!!
        % ToDo: test direction of sweep (start < stop?)
=======
>>>>>>> 84df6029
        result = mySMU.runMeasurement( ...
            timeout   = 10           , ...
            mode      = 'log'        , ...
            count     = 1            , ...
            points    = 30           , ...
            start     = -2           , ...
            stop      = 3            , ...
            dual      = true         , ...
            delay     = -1           , ...
            rangetype = 'fixed'      , ...
            failabort = false        );
        toc
    case 7
        tic
        result = mySMU.runMeasurement( ...
            timeout   = 10           , ...
            mode      = 'simple'     , ...
            count     = 3            , ...
            list      = []           , ...
            points    = 30           , ...
            start     = 0            , ...
            stop      = 3            , ...
            dual      = true         , ...
            delay     = 0            , ...
            rangetype = 'fixed'      , ...
            failabort = false        );
        toc
    case 14
        %mySMU.configureDisplay(screen= 'X');
        %mySMU.configureDisplay(screen= 'hElp');
        %mySMU.configureDisplay(screen= 'home');
        %mySMU.configureDisplay(screen= 'clear');
        %mySMU.configureDisplay(screen= 'hist');
        mySMU.configureDisplay(brightness= 25);
        mySMU.configureDisplay(digits= '6');
        %mySMU.configureDisplay(buffer= 'defbuffer2');
        %mySMU.configureDisplay(text= 'Running first tests;work in progress ...');
    case 15
        mySMU.outputTone;
        %mySMU.outputTone(freq= 2500, duration= '1.5');
    case 16
        eventLog = mySMU.ErrorMessages;
        disp('SMU error (event) messages: ');
        disp(eventLog);
    case 20
        % -------------------------------------------------------------------------
        % low level commands
        start  = 10e-6;
        stop   = 30e-3;
        points = 30;
        delay  = -1;
        cmd    = sprintf( ...
            'Source:Sweep:Current:Log %f, %f, %d, %f, 1, Fixed, 0, 0, "defbuffer1"', ...
            start, stop, points, delay);
        mySMU.write(cmd);

        % mySMU.query('Trace:Actual?');
        % mySMU.query('Trace:Actual:Start?');
        % mySMU.query('Trace:Actual:End?');
        %
        %mySMU.write(':Trace:Clear');

        mySMU.write(':Initiate'); % init trigger and enables output

        % loop with pause and trigger state request
        %mySMU.query(':Trigger:State?');
        mySMU.TriggerState

        % ATTENTION: timeout can kill script
        % also disables output again
        %mySMU.write('OUTP OFF');

        % better read points = numOfElements
        % specify buffer
        response = mySMU.query(':Trace:Actual:End? "defbuffer1"');
        points   = str2double(char(response));
        response = mySMU.query(sprintf('Trace:Data? 1, %d, "defbuffer1", SOUR, READ', points));
        response = char(response);


        % Parse response
        data = str2double(strsplit(strtrim(response), ','));

        % Split data into currents and voltages
        currents = data(1:2:end);
        voltages = data(2:2:end);

        % Plot results
        if (~isempty(currents) && ~any(isnan(currents)) && ...
                ~isempty(voltages) && ~any(isnan(voltages)))
            figure(2);
            plot(voltages, currents, '*r-');
            title('V-I Characterization');
            xlabel('Voltage (V)');
            ylabel('Current (A)');
            grid on;
            drawnow;
        end
    case 21
        disp('further test cases ...');
        %
    case 22
        disp('Content of property "SupportedInstrumentClasses"');
        disp(mySMU.SupportedInstrumentClasses);
        disp(' ');
    otherwise
        % exit (return): SMU object is still available
        return;
end

%return
mySMU.delete;

% -------------------------------------------------------------------------
% regexp: full line that does not contain a certain word
% '^((?!meas).)*$' ==> must not contain 'meas'
% '^(?!meas).'     ==> simplier, but not whole line for sure

if visaLogging
    %myLog.Filter            = true;
    %myLog.FilterLine        = [-1000 0];
    %myLog.FilterCmdID       = [-inf 0];
    %myLog.FilterDevice      = '2450'; %'^a';
    %myLog.FilterMode        = '.'; %'^w';
    %myLog.FilterSCPIcommand = '^(?!meas).'; % must not contain 'meas'
    %myLog.FilterSCPIcommand = 'cata';
    %myLog.FilterNumBytes    = [1 inf];

    myLog.listCommandHistory(inf);  % inf for all lines

    %myLog.CommandHistory
    myLog.saveHistoryTable('test_SMU2450.csv');

    myLog.delete;
end

if false
    myLog = VisaIFLogger;
    myLog.readHistoryTable('test_SMU2450.csv');
    myLog.Filter = false;
    myLog.listCommandHistory(inf);
    myLog.delete;
end

% -------------------------------------------------------------------------
% EOF<|MERGE_RESOLUTION|>--- conflicted
+++ resolved
@@ -97,11 +97,7 @@
             timeout   = 10           , ...
             mode      = 'list'       , ...
             count     = 1            , ...
-<<<<<<< HEAD
             list      = (1 : 1e-3 : 2), ...
-=======
-            list      = (1 : 1e-2 : 2), ...
->>>>>>> 84df6029
             delay     = 0            , ...
             failabort = false        );
         toc
@@ -121,11 +117,8 @@
         toc
     case 6
         tic
-<<<<<<< HEAD
         % ToDo: test log sweep through zero !!!
         % ToDo: test direction of sweep (start < stop?)
-=======
->>>>>>> 84df6029
         result = mySMU.runMeasurement( ...
             timeout   = 10           , ...
             mode      = 'log'        , ...
